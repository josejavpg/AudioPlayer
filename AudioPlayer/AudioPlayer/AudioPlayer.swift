--- conflicted
+++ resolved
@@ -349,7 +349,6 @@
                     return
                 }
 
-<<<<<<< HEAD
                 let asset = AVURLAsset(URL: allowsCaching ? URLInfo.URL.audioPlayerURL : URLInfo.URL)
                 currentResourceLoader = AudioResourceLoader(URL: URLInfo.URL, delegate: self)
                 asset.resourceLoader.setDelegate(currentResourceLoader, queue: dispatch_get_main_queue())
@@ -357,10 +356,6 @@
                 let item = AVPlayerItem(asset: asset)
 
                 player = AVPlayer(playerItem: item)
-                player?.rate = rate
-=======
-                player = AVPlayer(URL: URLInfo.URL)
->>>>>>> fecab66f
                 player?.volume = volume
                 currentQuality = URLInfo.quality
 
