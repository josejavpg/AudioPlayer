//
//  AudioPlayer.swift
//  AudioPlayer
//
//  Created by Kevin DELANNOY on 26/04/15.
//  Copyright (c) 2015 Kevin Delannoy. All rights reserved.
//

import AVFoundation
#if os(iOS) || os(tvOS)
    import MediaPlayer
#endif

/// An `AudioPlayer` instance is used to play `AudioPlayerItem`. It's an easy to use AVPlayer with simple methods to
/// handle the whole playing audio process.
///
/// You can get events (such as state change or time observation) by registering a delegate.
public class AudioPlayer: NSObject {
    // MARK: Handlers

    /// The background handler.
    let backgroundHandler = BackgroundHandler()

    /// Reachability for network connection.
    let reachability = Reachability()

    // MARK: Event producers

    /// The network event producer.
    lazy var networkEventProducer: NetworkEventProducer = {
        NetworkEventProducer(reachability: self.reachability)
    }()

    /// The player event producer.
    let playerEventProducer = PlayerEventProducer()

    /// The seek event producer.
    let seekEventProducer = SeekEventProducer()

    /// The quality adjustment event producer.
    var qualityAdjustmentEventProducer = QualityAdjustmentEventProducer()

    /// The audio item event producer.
    var audioItemEventProducer = AudioItemEventProducer()

    /// The retry event producer.
    var retryEventProducer = RetryEventProducer()

    // MARK: Player

    /// The queue containing items to play.
    var queue: AudioItemQueue?

    /// The audio player.
    var player: AVPlayer? {
        didSet {
            if #available(OSX 10.11, *) {
                player?.allowsExternalPlayback = false
            }
            player?.volume = volume
            player?.rate = rate
            updatePlayerForBufferingStrategy()

            if let player = player {
                playerEventProducer.player = player
                audioItemEventProducer.item = currentItem
                playerEventProducer.startProducingEvents()
                networkEventProducer.startProducingEvents()
                audioItemEventProducer.startProducingEvents()
                qualityAdjustmentEventProducer.startProducingEvents()
            } else {
                playerEventProducer.player = nil
                audioItemEventProducer.item = nil
                playerEventProducer.stopProducingEvents()
                networkEventProducer.stopProducingEvents()
                audioItemEventProducer.stopProducingEvents()
                qualityAdjustmentEventProducer.stopProducingEvents()
            }
        }
    }

    /// The current item being played.
    public internal(set) var currentItem: AudioItem? {
        didSet {
            if let currentItem = currentItem {
                //Stops the current player
                player?.rate = 0
                player = nil

                //Ensures the audio session got started
                setAudioSession(active: true)

                //Sets new state
                let info = currentItem.url(for: currentQuality)
                if reachability.isReachable() || info.url.ap_isOfflineURL {
                    state = .buffering
                    backgroundHandler.beginBackgroundTask()
                } else {
                    stateWhenConnectionLost = .buffering
                    state = .waitingForConnection
                    backgroundHandler.beginBackgroundTask()
                    return
                }
                
<<<<<<< HEAD
                //Reset special state flags
                pausedForInterruption = false
=======
                //Create new AVPlayerItem
                let playerItem = AVPlayerItem(url: info.url)
                
                if #available(iOS 10.0, tvOS 10.0, OSX 10.12, *) {
                    playerItem.preferredForwardBufferDuration = self.preferredForwardBufferDuration
                }
>>>>>>> 846b3904

                //Creates new player
                player = AVPlayer(playerItem: playerItem)
                
                currentQuality = info.quality

                //Updates information on the lock screen
                updateNowPlayingInfoCenter()

                //Calls delegate
                if oldValue != currentItem {
                    delegate?.audioPlayer(self, willStartPlaying: currentItem)
                }
                player?.rate = rate
            } else {
                stop()
            }
        }
    }

    // MARK: Public properties

    /// The delegate that will be called upon events.
    public weak var delegate: AudioPlayerDelegate?

    /// Defines the maximum to wait after a connection loss before putting the player to Stopped mode and cancelling
    /// the resume. Default value is 60 seconds.
    public var maximumConnectionLossTime = TimeInterval(60)

    /// Defines whether the player should automatically adjust sound quality based on the number of interruption before
    /// a delay and the maximum number of interruption whithin this delay. Default value is `true`.
    public var adjustQualityAutomatically = true

    /// Defines the default quality used to play. Default value is `.medium`
    public var defaultQuality = AudioQuality.medium

    /// Defines the delay within which the player wait for an interruption before upgrading the quality. Default value
    /// is 10 minutes.
    public var adjustQualityTimeInternal: TimeInterval {
        get {
            return qualityAdjustmentEventProducer.adjustQualityTimeInternal
        }
        set {
            qualityAdjustmentEventProducer.adjustQualityTimeInternal = newValue
        }
    }

    /// Defines the maximum number of interruption to have within the `adjustQualityTimeInterval` delay before
    /// downgrading the quality. Default value is 5.
    public var adjustQualityAfterInterruptionCount: Int {
        get {
            return qualityAdjustmentEventProducer.adjustQualityAfterInterruptionCount
        }
        set {
            qualityAdjustmentEventProducer.adjustQualityAfterInterruptionCount = newValue
        }
    }

    /// The maximum number of interruption before putting the player to Stopped mode. Default value is 10.
    public var maximumRetryCount: Int {
        get {
            return retryEventProducer.maximumRetryCount
        }
        set {
            retryEventProducer.maximumRetryCount = newValue
        }
    }

    /// The delay to wait before cancelling last retry and retrying. Default value is 10 seconds.
    public var retryTimeout: TimeInterval {
        get {
            return retryEventProducer.retryTimeout
        }
        set {
            retryEventProducer.retryTimeout = newValue
        }
    }

    /// Defines whether the player should resume after a system interruption or not. Default value is `true`.
    public var resumeAfterInterruption = true

    /// Defines whether the player should resume after a connection loss or not. Default value is `true`.
    public var resumeAfterConnectionLoss = true

    /// Defines the mode of the player. Default is `.Normal`.
    public var mode = AudioPlayerMode.normal {
        didSet {
            queue?.mode = mode
        }
    }

    /// Defines the volume of the player. `1.0` means 100% and `0.0` is 0%.
    public var volume = Float(1) {
        didSet {
            player?.volume = volume
        }
    }

    /// Defines the rate of the player. Default value is 1.
    public var rate = Float(1) {
        didSet {
            if case .playing = state {
                player?.rate = rate
                updateNowPlayingInfoCenter()
            }
        }
    }
    
    /// Defines the buffering strategy used to determine how much to buffer before starting playback
    public var bufferingStrategy: AudioPlayerBufferingStrategy = .defaultBuffering {
        didSet {
            updatePlayerForBufferingStrategy()
        }
    }
    
    /// Defines the preferred buffer duration in seconds before playback begins. Defaults to 60.
    /// Works on iOS/tvOS 10+ when `bufferingStrategy` is `.playWhenPreferredBufferDurationFull`.
    public var preferredBufferDurationBeforePlayback = TimeInterval(60)
    
    /// Defines the preferred size of the forward buffer for the underlying `AVPlayerItem`.
    /// Works on iOS/tvOS 10+, default is 0, which lets `AVPlayer` decide.
    public var preferredForwardBufferDuration = TimeInterval(0)

    /// Defines how to behave when the user is seeking through the lockscreen or the control center.
    ///
    /// - multiplyRate: Multiples the rate by a factor.
    /// - changeTime:   Changes the current position by adding/substracting a time interval.
    public enum SeekingBehavior {
        case multiplyRate(Float)
        case changeTime(every: TimeInterval, delta: TimeInterval)

        func handleSeekingStart(player: AudioPlayer, forward: Bool) {
            switch self {
            case .multiplyRate(let rateMultiplier):
                if forward {
                    player.rate = player.rate * rateMultiplier
                } else {
                    player.rate = -(player.rate * rateMultiplier)
                }

            case .changeTime:
                player.seekEventProducer.isBackward = !forward
                player.seekEventProducer.startProducingEvents()
            }
        }

        func handleSeekingEnd(player: AudioPlayer, forward: Bool) {
            switch self {
            case .multiplyRate(let rateMultiplier):
                if forward {
                    player.rate = player.rate / rateMultiplier
                } else {
                    player.rate = -(player.rate / rateMultiplier)
                }

            case .changeTime:
                player.seekEventProducer.stopProducingEvents()
            }
        }
    }

    /// Defines the rate behavior of the player when the backward/forward buttons are pressed. Default value
    /// is `multiplyRate(2)`.
    public var seekingBehavior = SeekingBehavior.multiplyRate(2) {
        didSet {
            if case .changeTime(let timerInterval, _) = seekingBehavior {
                seekEventProducer.intervalBetweenEvents = timerInterval
            }
        }
    }

    // MARK: Readonly properties

    /// The current state of the player.
    public internal(set) var state = AudioPlayerState.stopped {
        didSet {
            updateNowPlayingInfoCenter()

            if state != oldValue {
                if case .buffering = state {
                    backgroundHandler.beginBackgroundTask()
                } else if case .buffering = oldValue {
                    backgroundHandler.endBackgroundTask()
                }

                delegate?.audioPlayer(self, didChangeStateFrom: oldValue, to: state)
            }
        }
    }

    /// The current quality being played.
    public internal(set) var currentQuality: AudioQuality

    // MARK: Private properties

    /// A boolean value indicating whether the player has been paused because of a system interruption.
    var pausedForInterruption = false

    /// A boolean value indicating if quality is being changed. It's necessary for the interruption count to not be
    /// incremented while new quality is buffering.
    var qualityIsBeingChanged = false

    /// The state before the player went into .Buffering. It helps to know whether to restart or not the player.
    var stateBeforeBuffering: AudioPlayerState?

    /// The state of the player when the connection was lost
    var stateWhenConnectionLost: AudioPlayerState?

    // MARK: Initialization

    /// Initializes a new AudioPlayer.
    public override init() {
        currentQuality = defaultQuality
        super.init()

        playerEventProducer.eventListener = self
        networkEventProducer.eventListener = self
        audioItemEventProducer.eventListener = self
        qualityAdjustmentEventProducer.eventListener = self
    }

    /// Deinitializes the AudioPlayer. On deinit, the player will simply stop playing anything it was previously
    /// playing.
    deinit {
        stop()
    }

    // MARK: Utility methods

    /// Updates the MPNowPlayingInfoCenter with current item's info.
    func updateNowPlayingInfoCenter() {
        #if os(iOS) || os(tvOS)
            if let item = currentItem {
                MPNowPlayingInfoCenter.default().ap_update(
                    with: item,
                    duration: currentItemDuration,
                    progression: currentItemProgression,
                    playbackRate: player?.rate ?? 0)
            } else {
                MPNowPlayingInfoCenter.default().nowPlayingInfo = nil
            }
        #endif
    }

    /// Enables or disables the `AVAudioSession` and sets the right category.
    ///
    /// - Parameter active: A boolean value indicating whether the audio session should be set to active or not.
    func setAudioSession(active: Bool) {
        #if os(iOS) || os(tvOS)
            _ = try? AVAudioSession.sharedInstance().setCategory(AVAudioSessionCategoryPlayback)
            _ = try? AVAudioSession.sharedInstance().setActive(active)
        #endif
    }

    // MARK: Public computed properties

    /// Boolean value indicating whether the player should resume playing (after buffering)
    var shouldResumePlaying: Bool {
        return !state.isPaused &&
            (stateWhenConnectionLost.map { !$0.isPaused } ?? true) &&
            (stateBeforeBuffering.map { !$0.isPaused } ?? true)
    }

    // MARK: Retrying

    /// This will retry to play current item and seek back at the correct position if possible (or enabled). If not,
    /// it'll just play the next item in queue.
    func retryOrPlayNext() {
        guard !state.isPlaying else {
            retryEventProducer.stopProducingEvents()
            return
        }

        let cip = currentItemProgression
        let ci = currentItem
        currentItem = ci
        if let cip = cip {
            //We can't call self.seek(to:) in here since the player is new
            //and `cip` is probably not in the seekableTimeRanges.
            player?.seek(to: CMTime(timeInterval: cip))
        }
    }
    
    /// Updates the current player based on the current buffering strategy.
    /// Only has an effect on iOS 10+, tvOS 10+ and macOS 10.12+
    func updatePlayerForBufferingStrategy() {
        if #available(iOS 10.0, tvOS 10.0, OSX 10.12, *) {
            player?.automaticallyWaitsToMinimizeStalling = self.bufferingStrategy != .playWhenBufferNotEmpty
        }
    }
    
    /// Updates a given player item based on the `preferredForwardBufferDuration` set.
    /// Only has an effect on iOS 10+, tvOS 10+ and macOS 10.12+
    func updatePlayerItemForBufferingStrategy(_ playerItem: AVPlayerItem) {
        //Nothing strategy-specific yet
        if #available(iOS 10.0, tvOS 10.0, OSX 10.12, *) {
            playerItem.preferredForwardBufferDuration = self.preferredForwardBufferDuration
        }
    }
}

extension AudioPlayer: EventListener {
    /// The implementation of `EventListener`. It handles network events, player events, audio item events, quality
    /// adjustment events, retry events and seek events.
    ///
    /// - Parameters:
    ///   - event: The event.
    ///   - eventProducer: The producer of the event.
    func onEvent(_ event: Event, generetedBy eventProducer: EventProducer) {
        if let event = event as? NetworkEventProducer.NetworkEvent {
            handleNetworkEvent(from: eventProducer, with: event)
        } else if let event = event as? PlayerEventProducer.PlayerEvent {
            handlePlayerEvent(from: eventProducer, with: event)
        } else if let event = event as? AudioItemEventProducer.AudioItemEvent {
            handleAudioItemEvent(from: eventProducer, with: event)
        } else if let event = event as? QualityAdjustmentEventProducer.QualityAdjustmentEvent {
            handleQualityEvent(from: eventProducer, with: event)
        } else if let event = event as? RetryEventProducer.RetryEvent {
            handleRetryEvent(from: eventProducer, with: event)
        } else if let event = event as? SeekEventProducer.SeekEvent {
            handleSeekEvent(from: eventProducer, with: event)
        }
    }
}<|MERGE_RESOLUTION|>--- conflicted
+++ resolved
@@ -102,17 +102,15 @@
                     return
                 }
                 
-<<<<<<< HEAD
                 //Reset special state flags
                 pausedForInterruption = false
-=======
+                
                 //Create new AVPlayerItem
                 let playerItem = AVPlayerItem(url: info.url)
                 
                 if #available(iOS 10.0, tvOS 10.0, OSX 10.12, *) {
                     playerItem.preferredForwardBufferDuration = self.preferredForwardBufferDuration
                 }
->>>>>>> 846b3904
 
                 //Creates new player
                 player = AVPlayer(playerItem: playerItem)
